# Changelog

_This project uses semantic versioning_

## UNRELEASED

<<<<<<< HEAD
### Auto Register Function and Class Definitions

This is a large breaking change that moves the function and class decorators to the top level `egglog` module,
from the `EGraph` and `Module` classes. Rulesets are also moved to be defined globally instead of on the `EGraph` class.

The goal of this change is to remove the complexity of `Module`s and remove the need to think about what functions/classes
need to be registered for each `EGraph`. Instead, we will implicitly register and functions/classes that are used
in any rules or added in any commands.

- `egraph.class_` -> Simply subclass from `egglog.Expr`
- `egraph.method` -> `egglog.method`
- `egraph.function` -> `egglog.function`
- `egraph.relation` -> `egglog.relation`
- `egraph.ruleset` -> `egglog.Ruleset`

The `EGraph` class can take an optional `default_ruleset` argument to set the default ruleset for the `EGraph`. Otherwise,
there is a global default ruleset that is used, `egglog.Ruleset`.

This also adds support for classes with methods that are mutually recursive, by making type analysis more lazy.
=======
## 5.0.0 (2024-01-16)

- Move egglog `!=` function to be called with `ne(x).to(y)` instead of `x != y` so that user defined expressions
  can
>>>>>>> 135b4b2b

## 4.0.1 (2023-11-27)

- Fix keyword args for `__init__` methods (#96)[https://github.com/metadsl/egglog-python/pull/96].

## 4.0.0 (2023-11-24)

- Fix `as_egglog_string` proprety.
- Move `EGraph.eval_fn` to `py_eval_fn` since it doesn't need the `EGraph` anymore.

## 3.1.0 (2023-11-21)

- Update graphs to include more compact Python names of functions (#79)[https://github.com/metadsl/egglog-python/pull/79].
- Add `as_egglog_string` property to get egglog source from e-graph (#82)[https://github.com/metadsl/egglog-python/pull/82].
- Add `include_cost` flag to `egraph.extract` to return the integer cost as well as an expression (#86)[https://github.com/metadsl/egglog-python/pull/86].
- Automatically try converting arguments to `eq`, `rewrite`, `set_`, and `union` to the correct type (#84)[https://github.com/metadsl/egglog-python/pull/84].
- Update RTD name to new project name of `egglog-python` from `egg-smol-python` (#18)[https://github.com/egraphs-good/egglog-python/pull/18].
- Move project to egraphs-good org!

## 3.0.0 (2023-11-19)

Add support for outputing the serialization e-graph from the low level bindings. Note that this is not yet exposed a the high level yet.

This removes the existing to graphviz function on the EGraph low level binding and moves it to a method on the serialized EGraph.

See (#78)[https://github.com/egraphs-good/egglog-python/pull/78] for more details.

## 2.0.0 (2023-11-17)

## Simplify accessing primitives

Previously, there was no public way of turning an egglog primitive, i.e. `i64(10)`, into a Python primitive, i.e. `int(10)`. Now there is a `egraph.eval(...)` method which will evaluate a primitive expression and return a Python object.

We also change the `PyObject` primitive to behave similarly. Instead of calling `egraph.load_object(pyobj)` you can now call `egraph.eval(pyobj)` to get the underlying Python object. Also, to unify it with the other objects, you can create a `PyObject` by using the constructor instead of `egraph.save_object(pyobj)`.

## Bug fixes

- Properly expose `birewrite` at top level (#72)[https://github.com/egraphs-good/egglog-python/pull/72].
- Fix generation of graphviz interactive SVGs in docs.

## Enhancements

- Added PyData lighting talk and Portland state talk to [explanations](./explanation).
- Add experimental `jit` decorator to wrap all ndarray/numba functionality together.
- Switch to Ruff for linting

## 1.0.1 (2023-10-26)

- Adds youtube video to [presentation slides](./explanation/2023_07_presentation).

## 1.0.0 (2023-10-26)

### Breaking Changes

- Test on Python 3.9 - 3.11, stop testing on 3.8 to follow Scientific Python versioning policy
- Bump [egglog dep](https://github.com/egraphs-good/egglog/compare/45d05e727cceaab13413b4e51a60ee3be9fbf403...ceed816e9369570ffed9feeba157b19471dda70d)
  - Adds `Bool` builtin
  - Rename `PrintTable` command to `PrintFunction`
  - Change extract command back to taking an expression instead of a fact
  - Adds `numer` and `denom` functions to `Rational` sort.
  - Adds `terms_encoding` boolean flag for creating an EGraph
  - Allow print size command to be called with no args to print all sizes
  - Add `rebuild` method for sets, maps, and vecs.

### New Features

- Add ability to print egglog string of module with `.as_egglog_string`
- Add ability to visualize changes in egraph as it runs with `.saturate()`
- Add ability to make functions and module unextractable as well as increase the cost of a whole module.
- Convert reflected methods based on both types
- Allow specifying custom costs for conversions
- In `py_exec` make a temporary file with source for tracebacks
- Add an experimental Array API implementation with a scikit-learn test

## 0.7.0 (2023-10-04)

- Bump [egglog dep](https://github.com/egraphs-good/egglog/compare/4d67f262a6f27aa5cfb62a2cfc7df968959105df...45d05e727cceaab13413b4e51a60ee3be9fbf403)

### New Features

- Adds ability for custom user defined types in a union for proper static typing with conversions [#49](https://github.com/egraphs-good/egglog-python/pull/49)
- Adds `py_eval` function to `EGraph` as a helper to eval Python code. [#49](https://github.com/egraphs-good/egglog-python/pull/49)
- Adds on hover behavior for edges in graphviz SVG output to make them easier to trace [#49](https://github.com/egraphs-good/egglog-python/pull/49)
- Adds `egglog.exp.program_gen` module that will compile expressions into Python statements/functions [#49](https://github.com/egraphs-good/egglog-python/pull/49)
- Adds `py_exec` primitive function for executing Python code [#49](https://github.com/egraphs-good/egglog-python/pull/49)

### Bug fixes

- Clean up example in tutorial with demand based expression generation [#49](https://github.com/egraphs-good/egglog-python/pull/49)

## 0.6.0 (2023-09-20)

- Bump [egglog dep](https://github.com/egraphs-good/egglog/compare/c83fc750878755eb610a314da90f9273b3bfe25d...4d67f262a6f27aa5cfb62a2cfc7df968959105df)

### Breaking Changes

- Switches `RunReport` to include more granular timings

### New Features

- Add ability to pass `seminaive` flag to Egraph to replicate `--naive` CLI flag [#48](https://github.com/egraphs-good/egglog-python/pull/48)
- Add ability to inline leaves $n$ times instead of just once for visualization [#48](https://github.com/egraphs-good/egglog-python/pull/48)
- Add `Relation` and `PrintOverallStatistics` low level commands [#46](https://github.com/egraphs-good/egglog-python/pull/46)
- Adds `count-matches` and `replace` string commands [#46](https://github.com/egraphs-good/egglog-python/pull/46)

### Uncategorized

- Added initial supported for Python objects [#31](https://github.com/egraphs-good/egglog-python/pull/31)

  - Renamed `BaseExpr` to `Expr` for succinctness
  - Add [slides for zoom presentation with Open Teams](explanation/2023_07_presentation)
  - Started adding tutorial for using with array API and sklearn], using this to drive
    the support for more Python integration
  - Added a PyObject sort with the `save_object` and `load_object` egraphs methods and the `exec`
  - Added more general mechanism to upcast Python arguments into egglog expressions, by registering `converter`s
  - Added support for default arguments (this required refactoring declerations so that pretty printing can lookup expressions)
  - Added support for properties
  - Added support for passing args as keywords
  - Add support for pure Python methods, using the `preserve` kwarg to implement functions like `__bool__` on expressions.
  - Fix `__str__` method when pretty printing breaks.
  - Added to/from i64 to i64 methods.
  - Upgraded `egg-smol` dependency ([changes](https://github.com/saulshanabrook/egg-smol/compare/353c4387640019bd2066991ee0488dc6d5c54168...2ac80cb1162c61baef295d8e6d00351bfe84883f))

- Add support for functions which mutates their args, like `__setitem__` [#35](https://github.com/egraphs-good/egglog-python/pull/35)
- Makes conversions transitive [#38](https://github.com/egraphs-good/egglog-python/pull/38)
- Add support for reflective operators [#39](https://github.com/egraphs-good/egglog-python/pull/39)
  - Make reflective operators map directly to non-reflective [#40](https://github.com/egraphs-good/egglog-python/pull/40)
- Includes latest egglog changes [#42](https://github.com/egraphs-good/egglog-python/pull/42)
  - Switches to termdag introduced in [egglog #176](https://github.com/egraphs-good/egglog/pull/176)
  - Removes custom fork of egglog now that visualizations are in core
  - Adds int and float to string functions
  - Switches `define` to `let`
- Tidy up notebook appearence [#43](https://github.com/egraphs-good/egglog-python/pull/43)
  - Display expressions as code in Jupyter notebook
  - Display all expressions when graphing
- Start adding to string support [#45](https://github.com/egraphs-good/egglog-python/pull/45)
  - Fix adding rules for sorts defined in other modules
  - Split out array API into multiple module
  - tidy up docs homepage

## 0.5.1 (2023-07-18)

- Added support for negation on `f64` sort
- Upgraded `egg-smol` dependency ([changes](https://github.com/saulshanabrook/egg-smol/compare/4b7ec0a640b430bc86ec1d9f79e38a06e62c0cb7...353c4387640019bd2066991ee0488dc6d5c54168))

## 0.5.0 (2023-05-03)

- Renamed `config()` to `run()` to better match `egglog` command
- Fixed `relation` type signature
- Added default limit of 1 to `run()` to match `egglog` command and moved to second arg
- Upgraded `egglog` dependency ([changes](https://github.com/egraphs-good/egglog/compare/30feaaab88452ec4b6c5f7a199345298bac2dd0f...39b199d9bfce9cc47d0c54977279c5b04231e717))
  - Added `Set` sort and removed set method from `Map`
  - Added `Vec` sort
  - Added support for variable args for builtin functions, to use in creation of `Vec` and `Set` sorts.
  - Added suport for joining `String`s
- Switch generated egg names to use `.` as seperate (i.e. `Math.__add__`) instead of `_` (i.e. `Math___add__`)
- Adds support for modules to define functions/sorts/rules without executing them, for reuse in other modules
  - Moved simplifying and running rulesets to the `run` and `simplify` methods on the `EGraph` from those methods on the `Ruleset` since we can now create `Rulset`s for modules which don't have an EGraph attached and can't be run
- Fixed extracting classmethods which required generic args to cls
- Added support for alternative way of creating variables using functions
- Add NDarray example
- Render EGraphs with `graphviz` in the notebook (used in progress egglog PR).
  - Add images to doc examples
- Add `%%egglog` magic to the notebook

## 0.4.0 (2023-05-03)

- Change name to `egglog` from `egg-smol`, to mirror [upstream change](https://github.com/egraphs-good/egglog/commit/9484242f025f6c2adb6f29d75a45dd77b0eaad57). Note that all previous versions are published under the `egg-smol` PyPi package while this and later are under `egglog`.

## 0.3.1 (2023-05-02)

- Fix bug calling methods on paramterized types (e.g. `Map[i64, i64].empty().insert(i64(0), i64(1))`)
- Fix bug for Unit type (egg name is `Unit` not `unit`)
- Use `@class_` decorator to force subclassing `Expr`
- Workaround extracting definitions until [upstream is fixed](https://github.com/egraphs-good/egglog/pull/140)
- Rename `Map.map_remove` to `Map.remove`.
- Add lambda calculus example

## 0.3.0 (2023-04-26)

- [Upgrade `egglog` from `08a6e8fecdb77e6ba72a1b1d9ff4aff33229912c` to `6f2633a5fa379487fb389b80fc1225866f8b8c1a`.](https://github.com/egraphs-good/egglog-python/pull/14)

## 0.2.0 (2023-03-27)

This release adds support for a high level API for e-graphs.

There is an examples of the high level API in the [tutorials](tutorials/getting-started).<|MERGE_RESOLUTION|>--- conflicted
+++ resolved
@@ -4,7 +4,6 @@
 
 ## UNRELEASED
 
-<<<<<<< HEAD
 ### Auto Register Function and Class Definitions
 
 This is a large breaking change that moves the function and class decorators to the top level `egglog` module,
@@ -24,12 +23,11 @@
 there is a global default ruleset that is used, `egglog.Ruleset`.
 
 This also adds support for classes with methods that are mutually recursive, by making type analysis more lazy.
-=======
+
 ## 5.0.0 (2024-01-16)
 
 - Move egglog `!=` function to be called with `ne(x).to(y)` instead of `x != y` so that user defined expressions
   can
->>>>>>> 135b4b2b
 
 ## 4.0.1 (2023-11-27)
 
