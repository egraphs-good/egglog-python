--- conflicted
+++ resolved
@@ -4,15 +4,12 @@
 
 ## UNRELEASED
 
-<<<<<<< HEAD
-- Upgrade egglog which includes new backend. Removes support for egglog experimental including `Rational` since it
-  is not compatible with new backend yet.
-=======
+- Upgrade egglog which includes new backend.
+
 ## 10.0.2 (2025-06-22)
 
 - Fix using `f64Like` when not importing star (also properly includes removal of `Callable` special case from previous release).
 - Fix Python 3.10 compatibility
->>>>>>> 518ae601
 
 ## 10.0.1 (2025-04-06)
 
