--- conflicted
+++ resolved
@@ -6,17 +6,12 @@
 
 ## 3.1.0 (2023-11-21)
 
-<<<<<<< HEAD
-- Update graphs to include more compact Python names of functions (#79)[https://github.com/egraphs-good/egglog-python/pull/79].
-- Add method to get egglog source from e-graph.
-- Add `include_cost` flag to `egraph.extract` to return the integer cost as well as an expression.
-- Update RTD name to new project name of `egglog-python` from `egg-smol-python` (#18)[https://github.com/egraphs-good/egglog-python/pull/18].
-=======
 - Update graphs to include more compact Python names of functions (#79)[https://github.com/metadsl/egglog-python/pull/79].
 - Add method to get egglog source from e-graph (#82)[https://github.com/metadsl/egglog-python/pull/82].
 - Add `include_cost` flag to `egraph.extract` to return the integer cost as well as an expression (#86)[https://github.com/metadsl/egglog-python/pull/86].
 - Automatically try converting arguments to `eq`, `rewrite`, `set_`, and `union` to the correct type (#84)[https://github.com/metadsl/egglog-python/pull/84].
->>>>>>> 4353d0ee
+- Update RTD name to new project name of `egglog-python` from `egg-smol-python` (#18)[https://github.com/egraphs-good/egglog-python/pull/18].
+- Move project to egraphs-good org!
 
 ## 3.0.0 (2023-11-19)
 
