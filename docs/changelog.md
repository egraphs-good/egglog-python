--- conflicted
+++ resolved
@@ -4,9 +4,7 @@
 
 ## UNRELEASED
 
-<<<<<<< HEAD
 - Make docs builds fail on notebook execution errors and fix all doc issues [#369](https://github.com/egraphs-good/egglog-python/pull/369)
-=======
 - Add WIP `egglog.exp.any_expr` code for tracing arbitrary expressions with Python fallback [#366](https://github.com/egraphs-good/egglog-python/pull/366)
   - BREAKING: Remove support for Python 3.11 now that pyo3 has dropped support.
   - Allow mutating methods to update their underlying expression via `Expr.__replace_expr__`, and ensure default rewrites return the mutated receiver when using `mutates_self` or `mutates_first_arg`.
@@ -16,7 +14,6 @@
   - Surface original Python exceptions from the runtime and tighten pretty-printing of values that cannot be re-parsed to make debugging e-graph executions easier.
   - Update the bundled Egglog crate, visualizer, and related dev dependencies (including `ipykernel`) to pick up the latest backend fixes.
 
->>>>>>> adf9ea33
 ## 11.4.0 (2025-10-02)
 
 - Add ability to create custom model and pass them in to extract [#357](https://github.com/egraphs-good/egglog-python/pull/357)
