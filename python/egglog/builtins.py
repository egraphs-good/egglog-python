"""
Builtin sorts and function to egg.
"""

from __future__ import annotations

from typing import Generic, TypeVar, Union

from .egraph import BUILTINS, Expr, Unit
from .runtime import converter

__all__ = [
    "BUILTINS",
    "i64",
    "i64Like",
    "f64",
    "f64Like",
    "String",
    "StringLike",
    "Map",
    "Rational",
    "Set",
    "Vec",
    "join",
    "PyObject",
    "py_eval",
]

<<<<<<< HEAD

# The types which can be convertered into an i64
=======
# The types which can be converted into an i64
>>>>>>> 4a3d1e33
i64Like = Union[int, "i64"]


@BUILTINS.class_(egg_sort="i64")
class i64(Expr):
    def __init__(self, value: int):
        ...

    @BUILTINS.method(egg_fn="+")
    def __add__(self, other: i64Like) -> i64:  # type: ignore[empty-body]
        ...

    @BUILTINS.method(egg_fn="-")
    def __sub__(self, other: i64Like) -> i64:  # type: ignore[empty-body]
        ...

    @BUILTINS.method(egg_fn="*")
    def __mul__(self, other: i64Like) -> i64:  # type: ignore[empty-body]
        ...

    @BUILTINS.method(egg_fn="/")
    def __truediv__(self, other: i64Like) -> i64:  # type: ignore[empty-body]
        ...

    @BUILTINS.method(egg_fn="%")
    def __mod__(self, other: i64Like) -> i64:  # type: ignore[empty-body]
        ...

    @BUILTINS.method(egg_fn="&")
    def __and__(self, other: i64Like) -> i64:  # type: ignore[empty-body]
        ...

    @BUILTINS.method(egg_fn="|")
    def __or__(self, other: i64Like) -> i64:  # type: ignore[empty-body]
        ...

    @BUILTINS.method(egg_fn="^")
    def __xor__(self, other: i64Like) -> i64:  # type: ignore[empty-body]
        ...

    @BUILTINS.method(egg_fn="<<")
    def __lshift__(self, other: i64Like) -> i64:  # type: ignore[empty-body]
        ...

    @BUILTINS.method(egg_fn=">>")
    def __rshift__(self, other: i64Like) -> i64:  # type: ignore[empty-body]
        ...

    @BUILTINS.method(egg_fn="not-64")
    def __invert__(self) -> i64:  # type: ignore[empty-body]
        ...

    @BUILTINS.method(egg_fn="<")
    def __lt__(self, other: i64Like) -> Unit:  # type: ignore[empty-body,has-type]
        ...

    @BUILTINS.method(egg_fn=">")
    def __gt__(self, other: i64Like) -> Unit:  # type: ignore[empty-body]
        ...

    @BUILTINS.method(egg_fn="min")
    def min(self, other: i64Like) -> i64:  # type: ignore[empty-body]
        ...

    @BUILTINS.method(egg_fn="max")
    def max(self, other: i64Like) -> i64:  # type: ignore[empty-body]
        ...


converter(int, i64, i64)


f64Like = Union[float, "f64"]


@BUILTINS.class_(egg_sort="f64")
class f64(Expr):
    def __init__(self, value: float):
        ...

    @BUILTINS.method(egg_fn="neg")
    def __neg__(self) -> f64:  # type: ignore[empty-body]
        ...

    @BUILTINS.method(egg_fn="+")
    def __add__(self, other: f64Like) -> f64:  # type: ignore[empty-body]
        ...

    @BUILTINS.method(egg_fn="-")
    def __sub__(self, other: f64Like) -> f64:  # type: ignore[empty-body]
        ...

    @BUILTINS.method(egg_fn="*")
    def __mul__(self, other: f64Like) -> f64:  # type: ignore[empty-body]
        ...

    @BUILTINS.method(egg_fn="/")
    def __truediv__(self, other: f64Like) -> f64:  # type: ignore[empty-body]
        ...

    @BUILTINS.method(egg_fn="%")
    def __mod__(self, other: f64Like) -> f64:  # type: ignore[empty-body]
        ...

    @BUILTINS.method(egg_fn="<")
    def __lt__(self, other: f64Like) -> Unit:  # type: ignore[empty-body,has-type]
        ...

    @BUILTINS.method(egg_fn=">")
    def __gt__(self, other: f64Like) -> Unit:  # type: ignore[empty-body]
        ...

    @BUILTINS.method(egg_fn="<=")
    def __le__(self, other: f64Like) -> Unit:  # type: ignore[empty-body,has-type]
        ...

    @BUILTINS.method(egg_fn=">=")
    def __ge__(self, other: f64Like) -> Unit:  # type: ignore[empty-body]
        ...

    @BUILTINS.method(egg_fn="min")
    def min(self, other: f64Like) -> f64:  # type: ignore[empty-body]
        ...

    @BUILTINS.method(egg_fn="max")
    def max(self, other: f64Like) -> f64:  # type: ignore[empty-body]
        ...

    @BUILTINS.method(egg_fn="to-i64")
    def to_i64(self) -> i64:  # type: ignore[empty-body]
        ...

    @BUILTINS.method(egg_fn="to-f64")
    @classmethod
    def from_i64(cls, i: i64) -> f64:  # type: ignore[empty-body]
        ...


converter(float, f64, f64)


StringLike = Union[str, "String"]


@BUILTINS.class_
class String(Expr):
    def __init__(self, value: str):
        ...


@BUILTINS.function(egg_fn="+")
def join(*strings: StringLike) -> String:  # type: ignore[empty-body]
    ...


converter(str, String, String)

T = TypeVar("T", bound=Expr)
V = TypeVar("V", bound=Expr)


@BUILTINS.class_(egg_sort="Map")
class Map(Expr, Generic[T, V]):
    @BUILTINS.method(egg_fn="map-empty")
    @classmethod
    def empty(cls) -> Map[T, V]:  # type: ignore[empty-body]
        ...

    @BUILTINS.method(egg_fn="map-insert")
    def insert(self, key: T, value: V) -> Map[T, V]:  # type: ignore[empty-body]
        ...

    @BUILTINS.method(egg_fn="map-get")
    def __getitem__(self, key: T) -> V:  # type: ignore[empty-body]
        ...

    @BUILTINS.method(egg_fn="map-not-contains")
    def not_contains(self, key: T) -> Unit:  # type: ignore[empty-body]
        ...

    @BUILTINS.method(egg_fn="map-contains")
    def contains(self, key: T) -> Unit:  # type: ignore[empty-body]
        ...

    @BUILTINS.method(egg_fn="map-remove")
    def remove(self, key: T) -> Map[T, V]:  # type: ignore[empty-body]
        ...


@BUILTINS.class_(egg_sort="Set")
class Set(Expr, Generic[T]):
    @BUILTINS.method(egg_fn="set-of")
    def __init__(self, *args: T) -> None:
        ...

    @BUILTINS.method(egg_fn="set-empty")
    @classmethod
    def empty(cls) -> Set[T]:  # type: ignore[empty-body]
        ...

    @BUILTINS.method(egg_fn="set-insert")
    def insert(self, value: T) -> Set[T]:  # type: ignore[empty-body]
        ...

    @BUILTINS.method(egg_fn="set-not-contains")
    def not_contains(self, value: T) -> Unit:  # type: ignore[empty-body]
        ...

    @BUILTINS.method(egg_fn="set-contains")
    def contains(self, value: T) -> Unit:  # type: ignore[empty-body]
        ...

    @BUILTINS.method(egg_fn="set-remove")
    def remove(self, value: T) -> Set[T]:  # type: ignore[empty-body]
        ...

    @BUILTINS.method(egg_fn="set-union")
    def __or__(self, other: Set[T]) -> Set[T]:  # type: ignore[empty-body]
        ...

    @BUILTINS.method(egg_fn="set-diff")
    def __sub__(self, other: Set[T]) -> Set[T]:  # type: ignore[empty-body]
        ...

    @BUILTINS.method(egg_fn="set-intersect")
    def __and__(self, other: Set[T]) -> Set[T]:  # type: ignore[empty-body]
        ...


@BUILTINS.class_(egg_sort="Rational")
class Rational(Expr):
    @BUILTINS.method(egg_fn="rational")
    def __init__(self, num: i64Like, den: i64Like):
        ...

    @BUILTINS.method(egg_fn="to-f64")
    def to_f64(self) -> f64:  # type: ignore[empty-body]
        ...

    @BUILTINS.method(egg_fn="+")
    def __add__(self, other: Rational) -> Rational:  # type: ignore[empty-body]
        ...

    @BUILTINS.method(egg_fn="-")
    def __sub__(self, other: Rational) -> Rational:  # type: ignore[empty-body]
        ...

    @BUILTINS.method(egg_fn="*")
    def __mul__(self, other: Rational) -> Rational:  # type: ignore[empty-body]
        ...

    @BUILTINS.method(egg_fn="/")
    def __truediv__(self, other: Rational) -> Rational:  # type: ignore[empty-body]
        ...

    @BUILTINS.method(egg_fn="min")
    def min(self, other: Rational) -> Rational:  # type: ignore[empty-body]
        ...

    @BUILTINS.method(egg_fn="max")
    def max(self, other: Rational) -> Rational:  # type: ignore[empty-body]
        ...

    @BUILTINS.method(egg_fn="neg")
    def __neg__(self) -> Rational:  # type: ignore[empty-body]
        ...

    @BUILTINS.method(egg_fn="abs")
    def __abs__(self) -> Rational:  # type: ignore[empty-body]
        ...

    @BUILTINS.method(egg_fn="floor")
    def floor(self) -> Rational:  # type: ignore[empty-body]
        ...

    @BUILTINS.method(egg_fn="ceil")
    def ceil(self) -> Rational:  # type: ignore[empty-body]
        ...

    @BUILTINS.method(egg_fn="round")
    def round(self) -> Rational:  # type: ignore[empty-body]
        ...

    @BUILTINS.method(egg_fn="pow")
    def __pow__(self, other: Rational) -> Rational:  # type: ignore[empty-body]
        ...

    @BUILTINS.method(egg_fn="log")
    def log(self) -> Rational:  # type: ignore[empty-body]
        ...

    @BUILTINS.method(egg_fn="sqrt")
    def sqrt(self) -> Rational:  # type: ignore[empty-body]
        ...

    @BUILTINS.method(egg_fn="cbrt")
    def cbrt(self) -> Rational:  # type: ignore[empty-body]
        ...


@BUILTINS.class_(egg_sort="Vec")
class Vec(Expr, Generic[T]):
    @BUILTINS.method(egg_fn="vec-of")
    def __init__(self, *args: T) -> None:
        ...

    @BUILTINS.method(egg_fn="vec-empty")
    @classmethod
    def empty(cls) -> Vec[T]:  # type: ignore[empty-body]
        ...

    @BUILTINS.method(egg_fn="vec-append")
    def append(self, *others: Vec[T]) -> Vec[T]:  # type: ignore[empty-body]
        ...

    @BUILTINS.method(egg_fn="vec-push")
    def push(self, value: T) -> Vec[T]:  # type: ignore[empty-body]
        ...

    @BUILTINS.method(egg_fn="vec-pop")
    def pop(self) -> Vec[T]:  # type: ignore[empty-body]
        ...

    @BUILTINS.method(egg_fn="vec-not-contains")
    def not_contains(self, value: T) -> Unit:  # type: ignore[empty-body]
        ...

    @BUILTINS.method(egg_fn="vec-contains")
    def contains(self, value: T) -> Unit:  # type: ignore[empty-body]
        ...

    @BUILTINS.method(egg_fn="vec-length")
    def length(self) -> i64:  # type: ignore[empty-body]
        ...

    @BUILTINS.method(egg_fn="vec-get")
    def __getitem__(self, index: i64Like) -> T:  # type: ignore[empty-body]
        ...


@BUILTINS.class_(egg_sort="PyObject")
class PyObject(Expr):
    @BUILTINS.method(egg_fn="py-object")
    def __init__(self, *hashes: i64) -> None:
        ...

    @BUILTINS.method(egg_fn="py-from-string")
    @classmethod
    def from_string(cls, s: StringLike) -> PyObject:  # type: ignore[empty-body]
        ...

    @BUILTINS.method(egg_fn="py-to-string")
    def to_string(self) -> String:  # type: ignore[empty-body]
        ...

    @BUILTINS.method(egg_fn="py-dict-update")
    def dict_update(dict, *keys_and_values: PyObject) -> PyObject:  # type: ignore[empty-body]
        ...

    @BUILTINS.method(egg_fn="py-from-int")
    @classmethod
    def from_int(cls, i: i64Like) -> PyObject:  # type: ignore[empty-body]
        ...


# TODO: Maybe move to static method if we implement those?
@BUILTINS.function(egg_fn="py-eval")
def py_eval(code: StringLike, locals: PyObject, globals: PyObject) -> PyObject:  # type: ignore[empty-body]
    ...<|MERGE_RESOLUTION|>--- conflicted
+++ resolved
@@ -26,12 +26,7 @@
     "py_eval",
 ]
 
-<<<<<<< HEAD
-
 # The types which can be convertered into an i64
-=======
-# The types which can be converted into an i64
->>>>>>> 4a3d1e33
 i64Like = Union[int, "i64"]
 
 
