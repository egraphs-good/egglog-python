--- conflicted
+++ resolved
@@ -579,52 +579,6 @@
         # expr gets a chance to resolve __eq__ which could be a preserved method.
         from .egraph import BaseExpr, eq
 
-<<<<<<< HEAD
-    def _special_method(
-        self: RuntimeExpr,
-        *args: object,
-        __name: str = name,
-        **kwargs: object,
-    ) -> RuntimeExpr | Fact | None:
-        from .conversion import ConvertError  # noqa: PLC0415
-
-        class_name = self.__egg_class_name__
-        class_decl = self.__egg_class_decl__
-        # First, try to resolve as preserved method
-        try:
-            method = class_decl.preserved_methods[__name]
-        except KeyError:
-            pass
-        else:
-            return method(self, *args, **kwargs)
-        # If this is a "partial" method meaning that it can return NotImplemented,
-        # we want to find the "best" superparent (lowest cost) of the arg types to call with it, instead of just
-        # using the arg type of the self arg.
-        # This is neccesary so if we add like an int to a ndarray, it will upcast the int to an ndarray, instead of vice versa.
-        if __name in PARTIAL_METHODS:
-            try:
-                return call_method_min_conversion(self, args[0], __name)
-            except ConvertError:
-                # Defer raising not imeplemented in case the dunder method is not symmetrical, then
-                # we use the standard process
-                pass
-        if __name in class_decl.methods:
-            fn = RuntimeFunction(self.__egg_decls_thunk__, Thunk.value(MethodRef(class_name, __name)), self)
-            return fn(*args, **kwargs)  # type: ignore[arg-type]
-        # Handle == and != fallbacks to eq and ne helpers if the methods aren't defined on the class explicitly.
-        if __name == "__eq__":
-            from .egraph import BaseExpr, eq  # noqa: PLC0415
-
-            return eq(cast("BaseExpr", self)).to(cast("BaseExpr", args[0]))
-        if __name == "__ne__":
-            from .egraph import BaseExpr, ne  # noqa: PLC0415
-
-            return cast("RuntimeExpr", ne(cast("BaseExpr", self)).to(cast("BaseExpr", args[0])))
-
-        if __name in PARTIAL_METHODS:
-            return NotImplemented
-        raise TypeError(f"{class_name!r} object does not support {__name}")
-=======
         return eq(cast("BaseExpr", self)).to(cast("BaseExpr", other))
 
     def __ne__(self, other: object) -> object:  # type: ignore[override]
@@ -644,7 +598,6 @@
 def _get_expr_method(expr: RuntimeExpr, name: str) -> RuntimeFunction | RuntimeExpr | Callable | None:
     if name in (preserved_methods := expr.__egg_class_decl__.preserved_methods):
         return preserved_methods[name].__get__(expr)
->>>>>>> 5b25a5ee
 
     if name in expr.__egg_class_decl__.methods:
         return RuntimeFunction(expr.__egg_decls_thunk__, Thunk.value(MethodRef(expr.__egg_class_name__, name)), expr)
@@ -665,12 +618,7 @@
             raise TypeError(f"{self.__egg_class_name__} expression has no method {__name}")
         return fn(*args, **kwargs)
 
-<<<<<<< HEAD
-def call_method_min_conversion(slf: object, other: object, name: str) -> RuntimeExpr | None:
-    from .conversion import min_convertable_tp, resolve_literal  # noqa: PLC0415
-=======
     setattr(RuntimeExpr, name, _defined_method)
->>>>>>> 5b25a5ee
 
 
 for name in TYPE_DEFINED_METHODS:
