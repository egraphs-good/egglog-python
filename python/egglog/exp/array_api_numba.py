# mypy: disable-error-code="empty-body"
"""
Module for generating array api code that works with Numba.
"""

from __future__ import annotations

from egglog import *
from egglog.exp.array_api import *

array_api_numba_ruleset = ruleset()
array_api_numba_schedule = (array_api_ruleset + array_api_numba_ruleset).saturate()
# For these rules, we not only wanna rewrite, we also want to subsume the original expression,
# so that the rewritten one is used, even if the original one is simpler.


# Rewrite mean(x, <int>, <expand dims>) to use sum b/c numba cant do mean with axis
# https://github.com/numba/numba/issues/1269
@array_api_numba_ruleset.register
def _mean(y: NDArray, x: NDArray, i: Int):
    axis = OptionalIntOrTuple.some(IntOrTuple.int(i))
    res = sum(x, axis) / NDArray.scalar(Value.int(x.shape[i]))

    yield rewrite(mean(x, axis, FALSE), subsume=True).to(res)
    yield rewrite(mean(x, axis, TRUE), subsume=True).to(expand_dims(res, i))


# Rewrite std(x, <int>) to use mean and sum b/c numba cant do std with axis
@array_api_numba_ruleset.register
def _std(y: NDArray, x: NDArray, i: Int):
    axis = OptionalIntOrTuple.some(IntOrTuple.int(i))
    # https://numpy.org/doc/stable/reference/generated/numpy.std.html
    # "std = sqrt(mean(x)), where x = abs(a - a.mean())**2."
<<<<<<< HEAD
    yield rewrite(
        std(x, axis),
    ).to(
        sqrt(mean(square(x - mean(x, axis, keepdims=TRUE)), axis)),
    )
=======
    yield rewrite(std(x, axis), subsume=True).to(sqrt(mean(square(x - mean(x, axis, keepdims=TRUE)), axis)))
>>>>>>> df4e1d8b


# rewrite unique_counts to count each value one by one, since numba doesn't support np.unique(..., return_counts=True)
@function(unextractable=True)
def count_values(x: NDArray, values: NDArray) -> TupleValue:
    """
    Returns a tuple of the count of each of the values in the array.
    """


@array_api_numba_ruleset.register
def _unique_counts(x: NDArray, c: NDArray, tv: TupleValue, v: Value):
    return [
        # The unique counts are the count of all the unique values
        rewrite(unique_counts(x)[Int(1)], subsume=True).to(NDArray.vector(count_values(x, unique_values(x)))),
        rewrite(count_values(x, NDArray.vector(TupleValue(v) + tv)), subsume=True).to(
            TupleValue(sum(x == NDArray.scalar(v)).to_value()) + count_values(x, NDArray.vector(tv))
        ),
        rewrite(count_values(x, NDArray.vector(TupleValue(v))), subsume=True).to(
            TupleValue(sum(x == NDArray.scalar(v)).to_value()),
        ),
    ]


# do the same for unique_inverse
@array_api_numba_ruleset.register
def _unique_inverse(x: NDArray, i: Int):
    return [
        # Creating a mask array of when the unique inverse is a value is the same as a mask array for when the value is that index of the unique values
        rewrite(unique_inverse(x)[Int(1)] == NDArray.scalar(Value.int(i)), subsume=True).to(
            x == NDArray.scalar(unique_values(x).index(TupleInt(i)))
        ),
    ]<|MERGE_RESOLUTION|>--- conflicted
+++ resolved
@@ -31,15 +31,12 @@
     axis = OptionalIntOrTuple.some(IntOrTuple.int(i))
     # https://numpy.org/doc/stable/reference/generated/numpy.std.html
     # "std = sqrt(mean(x)), where x = abs(a - a.mean())**2."
-<<<<<<< HEAD
     yield rewrite(
         std(x, axis),
+        subsume=True,
     ).to(
         sqrt(mean(square(x - mean(x, axis, keepdims=TRUE)), axis)),
     )
-=======
-    yield rewrite(std(x, axis), subsume=True).to(sqrt(mean(square(x - mean(x, axis, keepdims=TRUE)), axis)))
->>>>>>> df4e1d8b
 
 
 # rewrite unique_counts to count each value one by one, since numba doesn't support np.unique(..., return_counts=True)
